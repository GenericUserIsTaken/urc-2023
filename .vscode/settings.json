{
    "python.autoComplete.extraPaths": [
        "/opt/ros/humble/lib/python3.10/site-packages",
        "./src",
        // Add type checking to srv files and msg files
        "/home/trickfire/urc-2023/install/custom_interfaces/local/lib/python3.10/dist-packages"
    ],
    "python.analysis.extraPaths": [
        "/opt/ros/humble/lib/python3.10/site-packages",
        "./src",
        "/home/trickfire/urc-2023/install/custom_interfaces/local/lib/python3.10/dist-packages"
    ],
<<<<<<< HEAD
    "python.analysis.diagnosticSeverityOverrides": {
        "reportMissingModuleSource": "none"
    },
=======
    "python.analysis.exclude": [
        "./build",
        "./install",
        "./log"
    ],
>>>>>>> 5e4f8d57
    "python.defaultInterpreterPath": "python3",
    "pylint.args": [
        "--rcfile=.pylintrc"
    ],
    "editor.codeActionsOnSave": {
        "source.organizeImports": "explicit"
    },
    "[python]": {
        "editor.defaultFormatter": "ms-python.black-formatter",
        "editor.formatOnSave": true
    },
    "cmake.configureOnOpen": false,
    "cmake.sourceDirectory": "${workspaceFolder}/src/hello_world",
    "files.associations": {
        "*.tcc": "cpp"
    },
    "editor.rulers": [
        100
    ]
}<|MERGE_RESOLUTION|>--- conflicted
+++ resolved
@@ -10,17 +10,14 @@
         "./src",
         "/home/trickfire/urc-2023/install/custom_interfaces/local/lib/python3.10/dist-packages"
     ],
-<<<<<<< HEAD
     "python.analysis.diagnosticSeverityOverrides": {
         "reportMissingModuleSource": "none"
     },
-=======
     "python.analysis.exclude": [
         "./build",
         "./install",
         "./log"
     ],
->>>>>>> 5e4f8d57
     "python.defaultInterpreterPath": "python3",
     "pylint.args": [
         "--rcfile=.pylintrc"
