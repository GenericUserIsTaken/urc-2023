"""
This module contains all the relevant configs for the rover, and any classes needed to hold the
configs.
"""

import math
from dataclasses import dataclass, field
from typing import Any


@dataclass(frozen=True, kw_only=True)
class MotorConfig:
    """
    A dataclass that contains config values relating to motors connected via the can bus.
    """

    can_id: int
    """
    The can id of the motor.
    """

    motor_type: str = field(default="oh no", init=False)
    """
    The type of the motor.
    """

    def getCanTopicName(self) -> str:
        """
        Gets the motor's topic name for data sourced from can.

        Returns the following format: `<type>motor_<can_id>_from_can`
        """
        return f"this_is_wrong_if_youre_seeing_this_{self.can_id}_from_can"

    def getInterfaceTopicName(self) -> str:
        """
        Gets the motor's topic name for data sourced from robot interface.

        Returns the following format: `<type>motor_<can_id>_from_interface`
        """
        return f"this_is_wrong_if_youre_seeing_this_{self.can_id}_from_interface"


@dataclass(frozen=True, kw_only=True)
class MoteusMotorConfig(MotorConfig):
    """
    A dataclass that contains config values relating to moteus motors connected via the can bus.
    """

    config: dict[str, float | int]
    """
    The config of the motor. See:
    https://github.com/mjbots/moteus/blob/main/docs/reference.md#c-configurable-values

    The `id.id` will be ignored.
    """

    # Set the value of motor_type
    def __post_init__(self) -> None:
        # Can't use simple assignment since class is frozen
        object.__setattr__(self, "motor_type", "moteus")

    def getCanTopicName(self) -> str:
        return f"moteusmotor_{self.can_id}_from_can"

    def getInterfaceTopicName(self) -> str:
        return f"moteusmotor_{self.can_id}_from_interface"


<<<<<<< HEAD
@dataclass(frozen=True)
class RMDx8MotorConfig:
    """
    TODO: Add comment
    """

    can_id: int
    """
    The can id of the RMDx8.
    """

    config: dict[str, float | int]
    """
    The config of the motor.
    """

    def getCanTopicName(self) -> str:
        """
        Gets the motor's topic name for data sourced from can.
        Returns the following format: 'rmdx8motor_<can_id>_from_can'
        """
        return f"rmdx8motor_{self.can_id}_from_can"

    def getInterfaceTopicName(self) -> str:
        """
        Gets the motor's topic name for data sourced from robot interface.
        Returns the following format: 'rmdx8motor_<can_id>_from_interface'
        """
        return f"rmdx8motor_{self.can_id}_from_interface"
=======
@dataclass(frozen=True, kw_only=True)
class RMDX8MotorConfig(MotorConfig):
    """
    A dataclass that contains config values relating to RMDX8 motors connected via the can bus.
    """

    # Set the value of motor_type
    def __post_init__(self) -> None:
        # Can't use simple assignment since class is frozen
        object.__setattr__(self, "motor_type", "rmdx8")

    def getCanTopicName(self) -> str:
        return f"rmdmotor_{self.can_id}_from_can"

    def getInterfaceTopicName(self) -> str:
        return f"rmdmotor_{self.can_id}_from_interface"
>>>>>>> a436d69c


class MotorConfigs:
    """
    A constants class that contains motor constants.
    """

    # Drivebase
    REAR_RIGHT_DRIVE_MOTOR = MoteusMotorConfig(
        can_id=20,
        config={
            "servo.pwm_rate_hz": 50000,
            "servo.pid_position.kp": 20.0,
            "servo.pid_position.ki": 0.0,
            "servo.pid_position.kd": 0.0,
            "servo.default_timeout_s": 0.5,
            "servo.max_current_A": 10.0,
            "servo.max_velocity": 100.0,
            "servopos.position_min": math.nan,
            "servopos.position_max": math.nan,
        },
    )
    MID_RIGHT_DRIVE_MOTOR = MoteusMotorConfig(
        can_id=21,
        config={
            "servo.pwm_rate_hz": 50000,
            "servo.pid_position.kp": 20.0,
            "servo.pid_position.ki": 0.0,
            "servo.pid_position.kd": 0.0,
            "servo.default_timeout_s": 0.5,
            "servo.max_current_A": 10.0,
            "servo.max_velocity": 100.0,
            "servopos.position_min": math.nan,
            "servopos.position_max": math.nan,
        },
    )
    FRONT_RIGHT_DRIVE_MOTOR = MoteusMotorConfig(
        can_id=22,
        config={
            "servo.pid_position.kp": 20.0,
            "servo.pid_position.ki": 0.0,
            "servo.pid_position.kd": 0.0,
            "servo.default_timeout_s": 0.5,
            "servo.max_current_A": 10.0,
            "servo.max_velocity": 100.0,
            "servopos.position_min": math.nan,
            "servopos.position_max": math.nan,
        },
    )

    REAR_LEFT_DRIVE_MOTOR = MoteusMotorConfig(
        can_id=23,
        config={
            "servo.pwm_rate_hz": 50000,
            "servo.pid_position.kp": 20.0,
            "servo.pid_position.ki": 0.0,
            "servo.pid_position.kd": 0.0,
            "servo.default_timeout_s": 0.5,
            "servo.max_current_A": 10.0,
            "servo.max_velocity": 100.0,
            "servopos.position_min": math.nan,
            "servopos.position_max": math.nan,
        },
    )
    MID_LEFT_DRIVE_MOTOR = MoteusMotorConfig(
        can_id=24,
        config={
            "servo.pwm_rate_hz": 50000,
            "servo.pid_position.kp": 20.0,
            "servo.pid_position.ki": 0.0,
            "servo.pid_position.kd": 0.0,
            "servo.default_timeout_s": 0.5,
            "servo.max_current_A": 10.0,
            "servo.max_velocity": 100.0,
            "servopos.position_min": math.nan,
            "servopos.position_max": math.nan,
        },
    )
    FRONT_LEFT_DRIVE_MOTOR = MoteusMotorConfig(
        can_id=25,
        config={
            "servo.pwm_rate_hz": 50000,
            "servo.pid_position.kp": 20.0,
            "servo.pid_position.ki": 0.0,
            "servo.pid_position.kd": 0.0,
            "servo.default_timeout_s": 0.5,
            "servo.max_current_A": 10.0,
            "servo.max_velocity": 100.0,
            "servopos.position_min": math.nan,
            "servopos.position_max": math.nan,
        },
    )

    # Arm
    ARM_SHOULDER_MOTOR = MoteusMotorConfig(
        can_id=1,
        config={
            "servo.max_voltage": 56.0,
            "servopos.position_min": math.nan,
            "servopos.position_max": math.nan,
        },
    )
    ARM_ELBOW_MOTOR = MoteusMotorConfig(
        can_id=2,
        config={
            "motor_position.rotor_to_output_ratio": 0.01666,
            "servo.pwm_rate_hz": 60000,
            "servo.pid_position.kp": 10000.0,
            "servo.pid_position.ki": 0.0,
            "servo.pid_position.kd": 0.0,
            "servo.default_timeout_s": 1.0,
            "servo.max_current_A": 6.0,
            "servo.max_velocity": 0.1,
            "servopos.position_min": -0.5,
            "servopos.position_max": 0.0,
        },
    )
    ARM_LEFT_WRIST_MOTOR = MoteusMotorConfig(can_id=3, config={})
    ARM_RIGHT_WRIST_MOTOR = MoteusMotorConfig(can_id=4, config={})
    ARM_TURNTABLE_MOTOR = MoteusMotorConfig(
        can_id=5,
        config={
            "motor_position.rotor_to_output_ratio": 0.030581,
            "servo.pid_position.kp": 16.0,
            "servo.pid_position.ki": 0.0,
            "servo.pid_position.kd": 1.0,
            "servo.max_current_A": 10.0,
            "servo.max_velocity": 1.0,
            "servopos.position_min": math.nan,
            "servopos.position_max": math.nan,
        },
    )
    # Temporary config variable for testing for RMDx8
    RMDx8_TESTING_MOTOR = RMDx8MotorConfig(can_id=6, config={})

    # Don't allow anyone to change this class's attributes
    def __setattr__(self, _: str, __: Any) -> Any:
        raise AttributeError("Trying to set attribute on a frozen instance")

    @classmethod
    def getAllMotors(cls) -> list[MotorConfig]:
        """
        Returns a list of every motor in this constants class.
        """
        # Simply return every attribute that doesn't start with an underscore and isn't this method
        return [
            value
            for key, value in cls.__dict__.items()
            if not key.startswith("_") and key != "getAllMotors"
        ]<|MERGE_RESOLUTION|>--- conflicted
+++ resolved
@@ -67,7 +67,6 @@
         return f"moteusmotor_{self.can_id}_from_interface"
 
 
-<<<<<<< HEAD
 @dataclass(frozen=True)
 class RMDx8MotorConfig:
     """
@@ -97,24 +96,6 @@
         Returns the following format: 'rmdx8motor_<can_id>_from_interface'
         """
         return f"rmdx8motor_{self.can_id}_from_interface"
-=======
-@dataclass(frozen=True, kw_only=True)
-class RMDX8MotorConfig(MotorConfig):
-    """
-    A dataclass that contains config values relating to RMDX8 motors connected via the can bus.
-    """
-
-    # Set the value of motor_type
-    def __post_init__(self) -> None:
-        # Can't use simple assignment since class is frozen
-        object.__setattr__(self, "motor_type", "rmdx8")
-
-    def getCanTopicName(self) -> str:
-        return f"rmdmotor_{self.can_id}_from_can"
-
-    def getInterfaceTopicName(self) -> str:
-        return f"rmdmotor_{self.can_id}_from_interface"
->>>>>>> a436d69c
 
 
 class MotorConfigs:
