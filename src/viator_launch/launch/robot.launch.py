--- conflicted
+++ resolved
@@ -44,17 +44,11 @@
         [
             can_moteus_node,
             drivebase_node,
-<<<<<<< HEAD
             can_rmdx8_node,
-            mission_control_updater_node,
-            arm_node,
-            heartbeat_node,
-=======
             mission_control_updater_node,
             arm_node,
             heartbeat_node,
             camera_node,
             launch_include,
->>>>>>> 5e4f8d57
         ]
     )